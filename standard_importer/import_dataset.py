"""Imports a dataset and associated data sources, variables, and data points
into the SQL database.

Usage:

    >>> from standard_importer import import_dataset
    >>> dataset_dir = "worldbank_wdi"
    >>> dataset_namespace = "worldbank_wdi@2021.05.25"
    >>> import_dataset.main(dataset_dir, dataset_namespace)
"""

import re
from glob import glob
import os

from tqdm import tqdm
import pandas as pd
from dotenv import load_dotenv

from db import get_connection
from db_utils import DBUtils

import logging

logging.basicConfig()
logger = logging.getLogger(__name__)
logger.setLevel(logging.INFO)

<<<<<<< HEAD
DATASET_DIR = "vdem"
DATASET_VERSION = import_from(DATASET_DIR, 'DATASET_VERSION')

USER_ID = 46
=======
load_dotenv()
USER_ID = int(os.getenv("USER_ID"))  # type: ignore
>>>>>>> 7ae38922

CURRENT_DIR = os.path.dirname(__file__)
# CURRENT_DIR = os.path.join(os.getcwd(), 'standard_importer')


def main(dataset_dir: str, dataset_namespace: str):
    data_path = os.path.join(dataset_dir, "output")

    with get_connection().cursor() as cursor:
        db = DBUtils(cursor)

        # Upsert entities
        print("---\nUpserting entities...")
        entities = pd.read_csv(
            os.path.join(data_path, "distinct_countries_standardized.csv")
        )
        for entity_name in tqdm(entities.name):
            db_entity_id = db.get_or_create_entity(entity_name)
            entities.loc[entities.name == entity_name, "db_entity_id"] = db_entity_id
        print(f"Upserted {len(entities)} entities.")

        # Upsert datasets
        print("---\nUpserting datasets...")
        datasets = pd.read_csv(os.path.join(data_path, "datasets.csv"))
        for i, dataset_row in tqdm(datasets.iterrows()):
            db_dataset_id = db.upsert_dataset(
                name=dataset_row["name"], namespace=dataset_namespace, user_id=USER_ID
            )
            datasets.at[i, "db_dataset_id"] = db_dataset_id
        print(f"Upserted {len(datasets)} datasets.")

        # Upsert sources
        print("---\nUpserting sources...")
<<<<<<< HEAD
        sources = pd.read_csv(os.path.join(DATA_PATH, "sources.csv"))
        assert "id" in sources, "sources.csv needs its own set of ids (column: id)"
        sources = pd.merge(sources, datasets, left_on="dataset_id", right_on="id", suffixes=['__source', '__dataset'])
=======
        sources = pd.read_csv(os.path.join(data_path, "sources.csv"))
        assert (
            sources.groupby("dataset_id")["name"]
            .apply(lambda gp: gp.duplicated().sum() == 0)
            .all()
        ), "All sources in a dataset must have a unique name."
        sources = pd.merge(
            sources,
            datasets,
            left_on="dataset_id",
            right_on="id",
            suffixes=["__source", "__dataset"],
        )
>>>>>>> 7ae38922
        for i, source_row in tqdm(sources.iterrows()):
            db_source_id = db.upsert_source(
                name=source_row.name__source,
                description=source_row.description,
                dataset_id=source_row.db_dataset_id,
            )
            sources.at[i, "db_source_id"] = db_source_id
        print(f"Upserted {len(sources)} sources.")

        # Upsert variables
        print("---\nUpserting variables...")
        variables = pd.read_csv(os.path.join(data_path, "variables.csv"))
        variables = variables.fillna("")
        if "notes" in variables:
            logger.warning(
                'The "notes" column in `variables.csv` is '
                'deprecated, and should be named "description" instead.'
            )
            variables.rename(columns={"notes": "description"}, inplace=True)
        if "source_id" in variables:
            on = "source_id"
        else:
            on = "dataset_id"
        variables = pd.merge(
            variables,
            sources,
            left_on=on,
            right_on="id__source",
            how="left",
            validate="m:1",
            suffixes=["__variable", "__source"],
        )
        for i, variable_row in tqdm(variables.iterrows()):
            db_variable_id = db.upsert_variable(
                name=variable_row["name"],
                source_id=variable_row["db_source_id"],
                dataset_id=variable_row["db_dataset_id"],
                description=variable_row["description__variable"],
<<<<<<< HEAD
                code=variable_row["code"] if "code" in variable_row else None,
                unit=variable_row["unit"] if "unit" in variable_row else None,
                short_unit=variable_row["short_unit"] if "short_unit" in variable_row else None,
=======
                code=variable_row["code"]
                if "code" in variable_row and variable_row["code"] != ""
                else None,
                unit=variable_row["unit"] if "unit" in variable_row else "",
                short_unit=variable_row["short_unit"]
                if "short_unit" in variable_row
                else None,
>>>>>>> 7ae38922
                timespan=variable_row["timespan"] if "timespan" in variable_row else "",
                coverage=variable_row["coverage"] if "coverage" in variable_row else "",
                display=variable_row["display"] if "display" in variable_row else None,
                original_metadata=variable_row["original_metadata"]
                if "original_metadata" in variable_row
                else None,
            )
            variables.at[i, "db_variable_id"] = db_variable_id
        print(f"Upserted {len(variables)} variables.")

        # Upserting datapoints
        print("---\nUpserting datapoints...")
        datapoint_files = glob(os.path.join(data_path, "datapoints/datapoints_*.csv"))
        for datapoint_file in tqdm(datapoint_files):
            variable_id = int(re.search("\\d+", datapoint_file)[0])  # type: ignore
            db_variable_id = variables[variables["id"] == variable_id]["db_variable_id"]
            data = pd.read_csv(datapoint_file)
            data = pd.merge(
                data,
                entities,
                left_on="country",
                right_on="name",
                how="left",
                validate="m:1",
            )
            data_tuples = zip(
                data["value"],
                data["year"].astype(int),
                data["db_entity_id"].astype(int),
                [int(db_variable_id)] * len(data),
            )
            query = """
                INSERT INTO data_values
                    (value, year, entityId, variableId)
                VALUES (%s, %s, %s, %s)
                ON DUPLICATE KEY UPDATE
                    value = VALUES(value),
                    year = VALUES(year),
                    entityId = VALUES(entityId),
                    variableId = VALUES(variableId)
            """
            db.upsert_many(query, data_tuples)
        print(f"Upserted {len(datapoint_files)} datapoint files.")<|MERGE_RESOLUTION|>--- conflicted
+++ resolved
@@ -26,15 +26,8 @@
 logger = logging.getLogger(__name__)
 logger.setLevel(logging.INFO)
 
-<<<<<<< HEAD
-DATASET_DIR = "vdem"
-DATASET_VERSION = import_from(DATASET_DIR, 'DATASET_VERSION')
-
-USER_ID = 46
-=======
 load_dotenv()
 USER_ID = int(os.getenv("USER_ID"))  # type: ignore
->>>>>>> 7ae38922
 
 CURRENT_DIR = os.path.dirname(__file__)
 # CURRENT_DIR = os.path.join(os.getcwd(), 'standard_importer')
@@ -68,11 +61,6 @@
 
         # Upsert sources
         print("---\nUpserting sources...")
-<<<<<<< HEAD
-        sources = pd.read_csv(os.path.join(DATA_PATH, "sources.csv"))
-        assert "id" in sources, "sources.csv needs its own set of ids (column: id)"
-        sources = pd.merge(sources, datasets, left_on="dataset_id", right_on="id", suffixes=['__source', '__dataset'])
-=======
         sources = pd.read_csv(os.path.join(data_path, "sources.csv"))
         assert (
             sources.groupby("dataset_id")["name"]
@@ -86,7 +74,6 @@
             right_on="id",
             suffixes=["__source", "__dataset"],
         )
->>>>>>> 7ae38922
         for i, source_row in tqdm(sources.iterrows()):
             db_source_id = db.upsert_source(
                 name=source_row.name__source,
@@ -125,11 +112,6 @@
                 source_id=variable_row["db_source_id"],
                 dataset_id=variable_row["db_dataset_id"],
                 description=variable_row["description__variable"],
-<<<<<<< HEAD
-                code=variable_row["code"] if "code" in variable_row else None,
-                unit=variable_row["unit"] if "unit" in variable_row else None,
-                short_unit=variable_row["short_unit"] if "short_unit" in variable_row else None,
-=======
                 code=variable_row["code"]
                 if "code" in variable_row and variable_row["code"] != ""
                 else None,
@@ -137,7 +119,6 @@
                 short_unit=variable_row["short_unit"]
                 if "short_unit" in variable_row
                 else None,
->>>>>>> 7ae38922
                 timespan=variable_row["timespan"] if "timespan" in variable_row else "",
                 coverage=variable_row["coverage"] if "coverage" in variable_row else "",
                 display=variable_row["display"] if "display" in variable_row else None,
